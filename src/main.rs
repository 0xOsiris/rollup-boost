use clap::{arg, Parser};
use client::{BuilderArgs, ExecutionClient, L2ClientArgs};
use std::{net::SocketAddr, sync::Arc};

use dotenv::dotenv;
use eyre::bail;
use http::{StatusCode, Uri};
use hyper::service::service_fn;
use hyper::{server::conn::http1, Request, Response};
use hyper_util::rt::TokioIo;
use jsonrpsee::http_client::HttpBody;
use jsonrpsee::server::Server;
use jsonrpsee::RpcModule;
use metrics::ServerMetrics;
use metrics_exporter_prometheus::{PrometheusBuilder, PrometheusHandle};
use metrics_util::layers::{PrefixLayer, Stack};
use opentelemetry::global;
use opentelemetry_otlp::WithExportConfig;
use opentelemetry_sdk::{propagation::TraceContextPropagator, trace::Config, Resource};
use proxy::ProxyLayer;
use reth_rpc_layer::JwtSecret;
use server::RollupBoostServer;

use tokio::net::TcpListener;
use tokio::signal::unix::{signal as unix_signal, SignalKind};
use tracing::{error, info, Level};
use tracing_subscriber::EnvFilter;

<<<<<<< HEAD
mod client;
=======
mod error;
#[cfg(all(feature = "integration", test))]
mod integration;
>>>>>>> 2a2e6d20
mod metrics;
mod proxy;
mod server;

#[derive(Parser, Debug)]
#[clap(author, version, about)]
struct Args {
    #[clap(flatten)]
    builder: BuilderArgs,

    #[clap(flatten)]
    l2_client: L2ClientArgs,

    /// Use the proposer to sync the builder node
    #[arg(long, env, default_value = "false")]
    boost_sync: bool,

    /// Host to run the server on
    #[arg(long, env, default_value = "0.0.0.0")]
    rpc_host: String,

    /// Port to run the server on
    #[arg(long, env, default_value = "8081")]
    rpc_port: u16,

    // Enable tracing
    #[arg(long, env, default_value = "false")]
    tracing: bool,

    // Enable Prometheus metrics
    #[arg(long, env, default_value = "false")]
    metrics: bool,

    /// Host to run the metrics server on
    #[arg(long, env, default_value = "0.0.0.0")]
    metrics_host: String,

    /// Port to run the metrics server on
    #[arg(long, env, default_value = "9090")]
    metrics_port: u16,

    /// OTLP endpoint
    #[arg(long, env, default_value = "http://localhost:4317")]
    otlp_endpoint: String,

    /// Log level
    #[arg(long, env, default_value = "info")]
    log_level: Level,

    /// Log format
    #[arg(long, env, default_value = "text")]
    log_format: String,
}

#[tokio::main]
async fn main() -> eyre::Result<()> {
    // Load .env file
    dotenv().ok();
    let args: Args = Args::parse();

    // Initialize logging
    let log_format = args.log_format.to_lowercase();
    let log_level = args.log_level.to_string();
    if log_format == "json" {
        // JSON log format
        tracing_subscriber::fmt()
            .json() // Use JSON format
            .with_env_filter(EnvFilter::new(log_level)) // Set log level
            .with_ansi(false) // Disable colored logging
            .init();
    } else {
        // Default (text) log format
        tracing_subscriber::fmt()
            .with_env_filter(EnvFilter::new(log_level)) // Set log level
            .with_ansi(false) // Disable colored logging
            .init();
    }

    let metrics = if args.metrics {
        let recorder = PrometheusBuilder::new().build_recorder();
        let handle = recorder.handle();

        // Build metrics stack
        Stack::new(recorder)
            .push(PrefixLayer::new("rollup-boost"))
            .install()?;

        // Start the metrics server
        let metrics_addr = format!("{}:{}", args.metrics_host, args.metrics_port);
        let addr: SocketAddr = metrics_addr.parse()?;
        tokio::spawn(init_metrics_server(addr, handle)); // Run the metrics server in a separate task

        Some(Arc::new(ServerMetrics::default()))
    } else {
        None
    };

    // Telemetry setup
    if args.tracing {
        init_tracing(&args.otlp_endpoint);
    }

    let l2_client_args = args.l2_client;

    let l2_auth_jwt = if let Some(secret) = l2_client_args.l2_auth_jwtsecret {
        secret
    } else if let Some(path) = l2_client_args.l2_auth_jwtsecret_path.as_ref() {
        JwtSecret::from_file(path)?
    } else {
        bail!("Missing L2 Client JWT secret");
    };

    let l2_client = ExecutionClient::new(
        l2_client_args.l2_auth_addr,
        l2_client_args.l2_auth_port,
        l2_auth_jwt,
        l2_client_args.l2_timeout,
    )?;

    let builder_args = args.builder;
    let builder_auth_jwt = if let Some(secret) = builder_args.builder_auth_jwtsecret {
        secret
    } else if let Some(path) = builder_args.builder_auth_jwtsecret_path.as_ref() {
        JwtSecret::from_file(path)?
    } else {
        bail!("Missing Builder JWT secret");
    };

    let builder_client = ExecutionClient::new(
        builder_args.builder_auth_addr,
        builder_args.builder_auth_port,
        builder_auth_jwt,
        builder_args.builder_timeout,
    )?;

    let rollup_boost = RollupBoostServer::new(l2_client, builder_client, args.boost_sync, metrics);

    let module: RpcModule<()> = rollup_boost.try_into()?;

    // Build and start the server
    info!("Starting server on :{}", args.rpc_port);
    let l2_auth_rpc_uri = format!(
        "http://{}:{}",
        l2_client_args.l2_auth_addr, l2_client_args.l2_auth_port
    )
    .parse::<Uri>()?;

    let builder_auth_rpc_uri = format!(
        "http://{}:{}",
        builder_args.builder_auth_addr, builder_args.builder_auth_port
    )
    .parse::<Uri>()?;

    let service_builder = tower::ServiceBuilder::new().layer(ProxyLayer::new(
        l2_auth_rpc_uri,
        l2_auth_jwt,
        builder_auth_rpc_uri,
        builder_auth_jwt,
    ));

    let server = Server::builder()
        .set_http_middleware(service_builder)
        .build(format!("{}:{}", args.rpc_host, args.rpc_port).parse::<SocketAddr>()?)
        .await?;
    let handle = server.start(module);

    let stop_handle = handle.clone();

    // Capture SIGINT and SIGTERM
    let mut sigint = unix_signal(SignalKind::interrupt())?;
    let mut sigterm = unix_signal(SignalKind::terminate())?;

    tokio::select! {
        _ = handle.stopped() => {
            // The server has already shut down by itself
            info!("Server stopped");
        }
        _ = sigint.recv() => {
            info!("Received SIGINT, shutting down gracefully...");
            let _ = stop_handle.stop();
        }
        _ = sigterm.recv() => {
            info!("Received SIGTERM, shutting down gracefully...");
            let _ = stop_handle.stop();
        }
    }

    Ok(())
}

fn init_tracing(endpoint: &str) {
    global::set_text_map_propagator(TraceContextPropagator::new());
    let provider = opentelemetry_otlp::new_pipeline()
        .tracing()
        .with_exporter(
            opentelemetry_otlp::new_exporter()
                .tonic()
                .with_endpoint(endpoint),
        )
        .with_trace_config(Config::default().with_resource(Resource::new(vec![
            opentelemetry::KeyValue::new("service.name", "rollup-boost"),
        ])))
        .install_batch(opentelemetry_sdk::runtime::Tokio);
    match provider {
        Ok(provider) => {
            let _ = global::set_tracer_provider(provider);
        }
        Err(e) => {
            error!(message = "failed to initiate tracing provider", "error" = %e);
        }
    }
}

async fn init_metrics_server(addr: SocketAddr, handle: PrometheusHandle) -> eyre::Result<()> {
    let listener = TcpListener::bind(addr).await?;
    info!("Metrics server running on {}", addr);

    loop {
        match listener.accept().await {
            Ok((stream, _)) => {
                let handle = handle.clone(); // Clone the handle for each connection
                tokio::task::spawn(async move {
                    let service = service_fn(move |_req: Request<hyper::body::Incoming>| {
                        let response = match _req.uri().path() {
                            "/metrics" => Response::new(HttpBody::from(handle.render())),
                            _ => Response::builder()
                                .status(StatusCode::NOT_FOUND)
                                .body(HttpBody::empty())
                                .unwrap(),
                        };
                        async { Ok::<_, hyper::Error>(response) }
                    });

                    let io = TokioIo::new(stream);

                    if let Err(err) = http1::Builder::new().serve_connection(io, service).await {
                        error!(message = "Error serving metrics connection", error = %err);
                    }
                });
            }
            Err(e) => {
                error!(message = "Error accepting connection", error = %e);
            }
        }
    }
}

#[cfg(test)]
mod tests {
    use assert_cmd::Command;
    use jsonrpsee::core::client::ClientT;

    use jsonrpsee::http_client::transport::Error as TransportError;
    use jsonrpsee::http_client::transport::HttpBackend;
    use jsonrpsee::http_client::HttpClient;
    use jsonrpsee::RpcModule;
    use jsonrpsee::{
        core::ClientError,
        rpc_params,
        server::{ServerBuilder, ServerHandle},
    };
    use predicates::prelude::*;
    use reth_rpc_layer::{AuthClientService, AuthLayer, JwtAuthValidator, JwtSecret};
    use std::result::Result;

    use super::*;

    const AUTH_PORT: u32 = 8550;
    const AUTH_ADDR: &str = "0.0.0.0";
    const SECRET: &str = "f79ae8046bc11c9927afe911db7143c51a806c4a537cc08e0d37140b0192f430";

    #[test]
    fn test_invalid_args() {
        let mut cmd = Command::cargo_bin("rollup-boost").unwrap();
        cmd.arg("--invalid-arg");

        cmd.assert().failure().stderr(predicate::str::contains(
            "error: unexpected argument '--invalid-arg' found",
        ));
    }

    #[tokio::test]
    async fn test_create_client() {
        valid_jwt().await;
        invalid_jwt().await;
    }

    async fn valid_jwt() {
        let secret = JwtSecret::from_hex(SECRET).unwrap();
        let client =
            ExecutionClient::new(AUTH_ADDR.parse().unwrap(), AUTH_PORT as u16, secret, 1000)
                .unwrap();
        let response = send_request(client.auth_client).await;
        assert!(response.is_ok());
        assert_eq!(response.unwrap(), "You are the dark lord");
    }

    async fn invalid_jwt() {
        let secret = JwtSecret::random();
        let client =
            ExecutionClient::new(AUTH_ADDR.parse().unwrap(), AUTH_PORT as u16, secret, 1000)
                .unwrap();
        let response = send_request(client.auth_client).await;
        assert!(response.is_err());
        assert!(matches!(
            response.unwrap_err(),
            ClientError::Transport(e)
                if matches!(e.downcast_ref::<TransportError>(), Some(TransportError::Rejected { status_code: 401 }))
        ));
    }

    // TODO: move these tests
    async fn send_request(
        client: Arc<HttpClient<AuthClientService<HttpBackend>>>,
    ) -> Result<String, ClientError> {
        let server = spawn_server().await;

        let response = client
            .request::<String, _>("greet_melkor", rpc_params![])
            .await;

        server.stop().unwrap();
        server.stopped().await;

        response
    }

    /// Spawn a new RPC server equipped with a `JwtLayer` auth middleware.
    async fn spawn_server() -> ServerHandle {
        let secret = JwtSecret::from_hex(SECRET).unwrap();
        let addr = format!("{AUTH_ADDR}:{AUTH_PORT}");
        let validator = JwtAuthValidator::new(secret);
        let layer = AuthLayer::new(validator);
        let middleware = tower::ServiceBuilder::default().layer(layer);

        // Create a layered server
        let server = ServerBuilder::default()
            .set_http_middleware(middleware)
            .build(addr.parse::<SocketAddr>().unwrap())
            .await
            .unwrap();

        // Create a mock rpc module
        let mut module = RpcModule::new(());
        module
            .register_method("greet_melkor", |_, _, _| "You are the dark lord")
            .unwrap();

        server.start(module)
    }
}<|MERGE_RESOLUTION|>--- conflicted
+++ resolved
@@ -26,13 +26,9 @@
 use tracing::{error, info, Level};
 use tracing_subscriber::EnvFilter;
 
-<<<<<<< HEAD
 mod client;
-=======
-mod error;
 #[cfg(all(feature = "integration", test))]
 mod integration;
->>>>>>> 2a2e6d20
 mod metrics;
 mod proxy;
 mod server;
